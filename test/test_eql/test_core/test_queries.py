from dataclasses import dataclass
from functools import cached_property
from math import factorial

import pytest

from krrood.entity_query_language.entity import (
    and_,
    not_,
    contains,
    in_,
    symbolic_mode,
    an,
    entity,
    set_of,
    let,
    the,
    or_,
    a,
    exists,
    flatten,
)
from krrood.entity_query_language.failures import (
    MultipleSolutionFound,
<<<<<<< HEAD
    GreaterThanExpectedNumberOfSolutions,
    LessThanExpectedNumberOfSolutions,
=======
    UnsupportedNegation,
>>>>>>> 022e75e0
)
from krrood.entity_query_language.predicate import (
    HasType,
    symbolic_function,
    Predicate,
    BinaryPredicate,
)
from ...dataset.semantic_world_like_classes import (
    Handle,
    Body,
    Container,
    FixedConnection,
    PrismaticConnection,
    World,
    Connection,
    FruitBox,
    ContainsType,
    Apple,
)


def test_empty_conditions(handles_and_containers_world, doors_and_drawers_world):
    world = handles_and_containers_world
    world2 = doors_and_drawers_world
    with symbolic_mode():
        query = an(entity(body := let(type_=Body, domain=world.bodies)))
    assert len(list(query.evaluate())) == len(world.bodies), "Should generate 6 bodies."


def test_empty_conditions_and_no_domain(
    handles_and_containers_world, doors_and_drawers_world
):
    world = handles_and_containers_world
    world2 = doors_and_drawers_world
    with symbolic_mode():
        query = an(entity(body := let(type_=Body, domain=None), body.world == world))
    assert len(list(query.evaluate())) == len(world.bodies), "Should generate 6 bodies."


def test_empty_conditions_without_using_entity(handles_and_containers_world):
    world = handles_and_containers_world
    query = an(entity(let(type_=Body, domain=world.bodies)))
    assert len(list(query.evaluate())) == len(world.bodies), "Should generate 6 bodies."


def test_reevaluation_of_simple_query(handles_and_containers_world):
    world = handles_and_containers_world
    query = an(entity(body := let(type_=Body, domain=world.bodies)))
    assert len(list(query.evaluate())) == len(world.bodies), "Should generate 6 bodies."
    assert len(list(query.evaluate())) == len(
        world.bodies
    ), "Re-eval: Should generate 6 bodies."


def test_filtering_connections_without_joining_with_parent_or_child_queries(
    handles_and_containers_world,
):
    world = handles_and_containers_world
    with symbolic_mode():
        query = an(
            entity(
                connection := let(Connection, world.connections),
                HasType(connection.parent, Container),
                connection.parent.name == "Container1",
                HasType(connection.child, Handle),
            )
        )
    # query._render_tree_()
    results = list(query.evaluate())
    assert len(results) == 1, "Should generate 1 connections."
    assert results[0].parent.name == "Container1"
    assert results[0].child.name == "Handle1"


def test_generate_with_using_attribute_and_callables(handles_and_containers_world):
    """
    Test the generation of handles in the HandlesAndContainersWorld.
    """
    world = handles_and_containers_world

    def generate_handles():
        with symbolic_mode():
            yield from an(
                entity(body := let(Body, world.bodies), body.name.startswith("Handle"))
            ).evaluate()

    handles = list(generate_handles())
    assert len(handles) == 3, "Should generate at least one handle."
    assert all(
        isinstance(h, Handle) for h in handles
    ), "All generated items should be of type Handle."


def test_generate_with_using_contains(handles_and_containers_world):
    """
    Test the generation of handles in the HandlesAndContainersWorld.
    """
    world = handles_and_containers_world

    with symbolic_mode():
        query = an(
            entity(
                body := let(type_=Body, domain=world.bodies),
                contains(body.name, "Handle"),
            )
        )

    handles = list(query.evaluate())
    assert len(handles) == 3, "Should generate at least one handle."
    assert all(
        isinstance(h, Handle) for h in handles
    ), "All generated items should be of type Handle."


def test_generate_with_using_in(handles_and_containers_world):
    """
    Test the generation of handles in the HandlesAndContainersWorld.
    """
    world = handles_and_containers_world

    with symbolic_mode():
        query = an(
            entity(
                body := let(name="body", type_=Body, domain=world.bodies),
                in_("Handle", body.name),
            )
        )

    handles = list(query.evaluate())
    assert len(handles) == 3, "Should generate at least one handle."
    assert all(
        isinstance(h, Handle) for h in handles
    ), "All generated items should be of type Handle."


def test_generate_with_using_and(handles_and_containers_world):
    """
    Test the generation of handles in the HandlesAndContainersWorld.
    """
    world = handles_and_containers_world

    with symbolic_mode():
        query = an(
            entity(
                body := let(type_=Body, domain=world.bodies),
                contains(body.name, "Handle") & contains(body.name, "1"),
            )
        )

    handles = list(query.evaluate())
    assert len(handles) == 1, "Should generate at least one handle."
    assert all(
        isinstance(h, Handle) for h in handles
    ), "All generated items should be of type Handle."


def test_generate_with_using_or(handles_and_containers_world):
    """
    Test the generation of handles in the HandlesAndContainersWorld.
    """
    world = handles_and_containers_world

    with symbolic_mode():
        query = an(
            entity(
                body := let(type_=Body, domain=world.bodies),
                contains(body.name, "Handle1") | contains(body.name, "Handle2"),
            )
        )

    handles = list(query.evaluate())
    assert len(handles) == 2, "Should generate at least one handle."
    assert all(
        isinstance(h, Handle) for h in handles
    ), "All generated items should be of type Handle."


def test_generate_with_using_multi_or(handles_and_containers_world):
    """
    Test the generation of handles in the HandlesAndContainersWorld.
    """
    world = handles_and_containers_world

    with symbolic_mode():
        generate_handles_and_container1 = an(
            entity(
                body := let(type_=Body, domain=world.bodies),
                contains(body.name, "Handle1")
                | contains(body.name, "Handle2")
                | contains(body.name, "Container1"),
            )
        )

    handles_and_container1 = list(generate_handles_and_container1.evaluate())
    assert len(handles_and_container1) == 3, "Should generate at least one handle."


def test_generate_with_or_and(handles_and_containers_world):
    world = handles_and_containers_world

    def generate_handles_and_container1():
        with symbolic_mode():
            yield from an(
                entity(
                    body := let(type_=Body, domain=world.bodies),
                    or_(
                        and_(contains(body.name, "Handle"), contains(body.name, "1")),
                        and_(
                            contains(body.name, "Container"), contains(body.name, "1")
                        ),
                    ),
                )
            ).evaluate()

    handles_and_container1 = list(generate_handles_and_container1())
    assert len(handles_and_container1) == 2, "Should generate at least one handle."


def test_reevaluation_of_or_and_query(handles_and_containers_world):
    world = handles_and_containers_world
    with symbolic_mode():
        query = an(
            entity(
                body := let(type_=Body, domain=world.bodies),
                or_(
                    and_(contains(body.name, "Handle"), contains(body.name, "1")),
                    and_(contains(body.name, "Container"), contains(body.name, "1")),
                ),
            )
        )

    handles_and_container1 = list(query.evaluate())
    assert (
        len(handles_and_container1) == 2
    ), "Should generate one handle and one container."
    handles_and_container1 = list(query.evaluate())
    assert (
        len(handles_and_container1) == 2
    ), "Re-eval: Should generate one handle and one container."


def test_generate_with_and_or(handles_and_containers_world):
    world = handles_and_containers_world

    def generate_handles_and_container1():
        with symbolic_mode():
            query = an(
                entity(
                    body := let(type_=Body, domain=world.bodies),
                    or_(contains(body.name, "Handle"), contains(body.name, "1")),
                    or_(contains(body.name, "Container"), contains(body.name, "1")),
                )
            )
        # query._render_tree_()
        yield from query.evaluate()

    handles_and_container1 = list(generate_handles_and_container1())
    assert len(handles_and_container1) == 2, "Should generate at least one handle."


def test_generate_with_multi_and(handles_and_containers_world):
    world = handles_and_containers_world

    def generate_container1():
        with symbolic_mode():
            query = an(
                entity(
                    body := let(type_=Body, domain=world.bodies),
                    contains(body.name, "n"),
                    contains(body.name, "1"),
                    contains(body.name, "C"),
                )
            )

        # query._render_tree_()
        yield from query.evaluate()

    all_solutions = list(generate_container1())
    assert len(all_solutions) == 1, "Should generate one container."
    assert isinstance(
        all_solutions[0], Container
    ), "The generated item should be of type Container."
    assert all_solutions[0].name == "Container1"


def test_reevaluate_with_multi_and(handles_and_containers_world):
    world = handles_and_containers_world

    with symbolic_mode():
        query = an(
            entity(
                body := let(type_=Body, domain=world.bodies),
                contains(body.name, "n"),
                contains(body.name, "1"),
                contains(body.name, "C"),
            )
        )

    all_solutions = list(query.evaluate())
    assert len(all_solutions) == 1, "Should generate one container."
    assert isinstance(
        all_solutions[0], Container
    ), "The generated item should be of type Container."
    assert all_solutions[0].name == "Container1"
    all_solutions = list(query.evaluate())
    assert len(all_solutions) == 1, "Re-eval: Should generate one container."
    assert isinstance(
        all_solutions[0], Container
    ), "Re-eval: The generated item should be of type Container."
    assert (
        all_solutions[0].name == "Container1"
    ), "Re-eval: The generated item should be of type Container."


def test_generate_with_more_than_one_source(handles_and_containers_world):
    world = handles_and_containers_world

    container = let(type_=Container, domain=world.bodies)
    handle = let(type_=Handle, domain=world.bodies)
    fixed_connection = let(type_=FixedConnection, domain=world.connections)
    prismatic_connection = let(type_=PrismaticConnection, domain=world.connections)
    drawer_components = (container, handle, fixed_connection, prismatic_connection)
    with symbolic_mode():
        solutions = a(
            set_of(
                drawer_components,
                container == fixed_connection.parent,
                handle == fixed_connection.child,
                container == prismatic_connection.child,
            )
        ).evaluate()

    all_solutions = list(solutions)
    assert (
        len(all_solutions) == 2
    ), "Should generate components for two possible drawer."
    for sol in all_solutions:
        assert sol[container] == sol[fixed_connection].parent
        assert sol[handle] == sol[fixed_connection].child
        assert sol[prismatic_connection].child == sol[fixed_connection].parent


def test_generate_with_more_than_one_source_optimized(handles_and_containers_world):
    world = handles_and_containers_world

    with symbolic_mode():
        q1 = an(
            entity(
                fixed_connection := let(FixedConnection, world.connections),
                HasType(fixed_connection.parent, Container),
                HasType(fixed_connection.child, Handle),
            )
        )
        q2 = an(
            entity(
                prismatic_connection := let(PrismaticConnection, world.connections),
                prismatic_connection.child == fixed_connection.parent,
            )
        )
        query = a(set_of((fixed_connection, prismatic_connection), q1, q2))

    # query._render_tree_()

    all_solutions = list(query.evaluate())
    assert (
        len(all_solutions) == 2
    ), "Should generate components for two possible drawer."
    for sol in all_solutions:
        assert isinstance(sol[fixed_connection].parent, Container)
        assert isinstance(sol[fixed_connection].child, Handle)
        assert sol[prismatic_connection].child == sol[fixed_connection].parent


def test_sources(handles_and_containers_world):
    with symbolic_mode():
        world = let(type_=World, domain=handles_and_containers_world)
        container = let(type_=Container, domain=world.bodies)
        handle = let(type_=Handle, domain=world.bodies)
        fixed_connection = let(type_=FixedConnection, domain=world.connections)
        prismatic_connection = let(type_=PrismaticConnection, domain=world.connections)
        drawer_components = (container, handle, fixed_connection, prismatic_connection)
        query = an(
            set_of(
                drawer_components,
                container == fixed_connection.parent,
                handle == fixed_connection.child,
                container == prismatic_connection.child,
            )
        )
    # render_tree(handle._sources_[0]._node_.root, use_dot_exporter=True, view=True)
    sources = list(query._sources_)
    assert len(sources) == 1, "Should have 1 source."
    assert (
        sources[0].value is handles_and_containers_world
    ), "The source should be the world."


def test_the(handles_and_containers_world):
    world = handles_and_containers_world

    with pytest.raises(MultipleSolutionFound):
        with symbolic_mode():
            handle = the(
                entity(
                    body := let(type_=Handle, domain=world.bodies),
                    body.name.startswith("Handle"),
                )
            ).evaluate()
    with symbolic_mode():
        handle = the(
            entity(
                body := let(type_=Handle, domain=world.bodies),
                body.name.startswith("Handle1"),
            )
        ).evaluate()


def test_not_domain_mapping(handles_and_containers_world):
    world = handles_and_containers_world
    with symbolic_mode():
        not_handle = an(
            entity(
                body := let(type_=Body, domain=world.bodies),
                not_(body.name.startswith("Handle")),
            )
        ).evaluate()
    all_not_handles = list(not_handle)
    assert len(all_not_handles) == 3, "Should generate 3 not handles"
    assert all(isinstance(b, Container) for b in all_not_handles)


def test_not_comparator(handles_and_containers_world):
    world = handles_and_containers_world
    with symbolic_mode():
        not_handle = an(
            entity(
                body := let(type_=Body, domain=world.bodies),
                not_(contains(body.name, "Handle")),
            )
        ).evaluate()
    all_not_handles = list(not_handle)
    assert len(all_not_handles) == 3, "Should generate 3 not handles"
    assert all(isinstance(b, Container) for b in all_not_handles)


def test_not_and(handles_and_containers_world):
    world = handles_and_containers_world
    with symbolic_mode():
        query = an(
            entity(
                body := let(type_=Body, domain=world.bodies),
                not_(contains(body.name, "Handle") & contains(body.name, "1")),
            )
        )

    all_not_handle1 = list(query.evaluate())
    assert len(all_not_handle1) == 5, "Should generate 5 bodies"
    assert all(
        h.name != "Handle1" for h in all_not_handle1
    ), "All generated items should satisfy query"


def test_not_or(handles_and_containers_world):
    world = handles_and_containers_world
    with symbolic_mode():
        query = an(
            entity(
                body := let(type_=Body, domain=world.bodies),
                not_(contains(body.name, "Handle1") | contains(body.name, "Handle2")),
            )
        )

    all_not_handle1_or2 = list(query.evaluate())
    assert len(all_not_handle1_or2) == 4, "Should generate 4 bodies"
    assert all(
        h.name not in ["Handle1", "Handle2"] for h in all_not_handle1_or2
    ), "All generated items should satisfy query"


def test_not_and_or(handles_and_containers_world):
    world = handles_and_containers_world
    with symbolic_mode():
        query = an(
            entity(
                body := let(type_=Body, domain=world.bodies),
                not_(
                    or_(
                        and_(contains(body.name, "Handle"), contains(body.name, "1")),
                        and_(
                            contains(body.name, "Container"), contains(body.name, "1")
                        ),
                    )
                ),
            )
        )

    all_not_handle1_and_not_container1 = list(query.evaluate())
    assert len(all_not_handle1_and_not_container1) == 4, "Should generate 4 bodies"
    assert all(
        h.name not in ["Handle1", "Container1"]
        for h in all_not_handle1_and_not_container1
    ), "All generated items should satisfy query"
    # print(f"\nCache Search Count = {cache_search_count.values}")
    # print(f"\nCache Match Count = {cache_match_count.values}")
    # query._render_tree_()


def test_empty_list_literal(handles_and_containers_world):
    world = handles_and_containers_world
    with symbolic_mode():
        query = an(
            entity(
                body := let(type_=Body, domain=world.bodies),
                not_(contains([], "Handle") & contains(body.name, "1")),
            )
        )
    results = list(query.evaluate())


def test_not_and_or_with_domain_mapping(handles_and_containers_world):
    world = handles_and_containers_world
    with symbolic_mode():
        not_handle1_and_not_container1 = an(
            entity(
                body := let(type_=Body, domain=world.bodies),
                not_(
                    and_(
                        or_(body.name.startswith("Handle"), body.name.endswith("1")),
                        or_(body.name.startswith("Container"), body.name.endswith("1")),
                    )
                ),
            )
        )

    all_not_handle1_and_not_container1 = list(not_handle1_and_not_container1.evaluate())
    assert len(all_not_handle1_and_not_container1) == 4, "Should generate 4 bodies"
    assert all(
        h.name not in ["Handle1", "Container1"]
        for h in all_not_handle1_and_not_container1
    ), "All generated items should satisfy query"


def test_generate_with_using_decorated_predicate(handles_and_containers_world):
    """
    Test the generation of handles in the HandlesAndContainersWorld.
    """
    world = handles_and_containers_world

    @symbolic_function
    def is_handle(body_: Body):
        return body_.name.startswith("Handle")

    with symbolic_mode():
        query = an(
            entity(body := let(type_=Body, domain=world.bodies), is_handle(body_=body))
        )

    handles = list(query.evaluate())
    assert len(handles) == 3, "Should generate at least one handle."
    assert all(
        isinstance(h, Handle) for h in handles
    ), "All generated items should be of type Handle."


def test_generate_with_using_inherited_predicate(handles_and_containers_world):
    """
    Test the generation of handles in the HandlesAndContainersWorld.
    """
    world = handles_and_containers_world

    @dataclass
    class HaveSameFirstCharacter(Predicate):
        body1: Body
        body2: Body
        body3: Body

        def __call__(self):
            return self.body1.name[0] == self.body2.name[0] == self.body3.name[0]

    with symbolic_mode():
        query = a(
            set_of(
                (
                    body1 := let(Body, world.bodies),
                    body2 := let(Body, world.bodies),
                    body3 := let(Body, world.bodies),
                ),
                body1 != body2,
                body2 != body3,
                body3 != body1,
                HaveSameFirstCharacter(
                    body1,
                    body2,
                    body3,
                ),
            )
        )

    body_pairs = list(query.evaluate())
    body_pairs = [
        (body_pair[body1], body_pair[body2], body_pair[body3])
        for body_pair in body_pairs
    ]

    expected = factorial(
        len([h for h in world.bodies if isinstance(h, Handle)])
    ) + factorial(len([c for c in world.bodies if isinstance(c, Container)]))
    assert len(body_pairs) == expected, "Should generate at least one handle."
    assert all(
        HaveSameFirstCharacter(b1, b2, b3)() for b1, b2, b3 in body_pairs
    ), "All generated items should satisfy the predicate."
    assert all(
        not HaveSameFirstCharacter(b1, b2, b3)()
        for b1 in world.bodies
        for b2 in world.bodies
        for b3 in world.bodies
        if b1 != b2 and b2 != b3 and b1 != b3 and (b1, b2, b3) not in body_pairs
    ), ("All not generated items " "should not satisfy the " "predicate.")


def test_generate_with_using_inherited_binary_predicate(handles_and_containers_world):
    """
    Test the generation of handles in the HandlesAndContainersWorld.
    """
    world = handles_and_containers_world

    @dataclass
    class HaveSameFirstCharacter(BinaryPredicate):

        @cached_property
        def body1(self) -> Body:
            return self.source.instance

        @cached_property
        def body2(self) -> Body:
            return self.target.instance

        def __call__(self):
            return self.body1.name[0] == self.body2.name[0]

    with symbolic_mode():
        query = a(
            set_of(
                (body1 := let(Body, world.bodies), body2 := let(Body, world.bodies)),
                body1 != body2,
                HaveSameFirstCharacter(body1, body2),
            )
        )

    body_pairs = list(query.evaluate())
    body_pairs = [(body_pair[body1], body_pair[body2]) for body_pair in body_pairs]

    print(body_pairs)
    expected = factorial(
        len([h for h in world.bodies if isinstance(h, Handle)])
    ) + factorial(len([c for c in world.bodies if isinstance(c, Container)]))
    assert len(body_pairs) == expected, "Should generate at least one handle."
    assert all(
        HaveSameFirstCharacter(b1, b2)() for b1, b2 in body_pairs
    ), "All generated items should satisfy the predicate."
    assert all(
        not HaveSameFirstCharacter(b1, b2)()
        for b1 in world.bodies
        for b2 in world.bodies
        if b1 != b2 and (b1, b2) not in body_pairs and (b2, b1) not in body_pairs
    ), ("All not generated items " "should not satisfy the " "predicate.")


def test_nested_query_with_or(handles_and_containers_world):
    world = handles_and_containers_world
    with symbolic_mode():
        original_query = an(
            entity(
                body := let(type_=Body, domain=world.bodies),
                contains(body.name, "Handle1") | contains(body.name, "Handle2"),
            )
        )

    original_query_handles = list(original_query.evaluate())
    assert len(original_query_handles) == 2, "Should generate at least one handle."
    assert all(
        isinstance(h, Handle) for h in original_query_handles
    ), "All generated items should be of type Handle."

    with symbolic_mode():
        query_part1 = an(entity(body, contains(body.name, "Handle1")))
        query_part2 = an(entity(body, contains(body.name, "Handle2")))
        nested_query = an(entity(body, query_part1 | query_part2))

    # nested_query._render_tree_()

    nested_query_handles = list(nested_query.evaluate())
    assert (
        nested_query_handles == original_query_handles
    ), "Should generate same results"


def test_nested_query_with_and(handles_and_containers_world):
    world = handles_and_containers_world
    with symbolic_mode():
        original_query = the(
            entity(
                body := let(type_=Body, domain=world.bodies),
                contains(body.name, "Handle") & contains(body.name, "1"),
            )
        )

    original_query_handle = original_query.evaluate()
    assert original_query_handle.name == "Handle1"

    with symbolic_mode():
        query_part1 = an(entity(body, contains(body.name, "Handle")))
        query_part2 = an(entity(body, contains(body.name, "1")))
        nested_query = the(entity(body, query_part1 & query_part2))

    # nested_query._render_tree_()

    nested_query_handle = nested_query.evaluate()
    assert nested_query_handle == original_query_handle, "Should generate same results"


def test_nested_query_with_or_and(handles_and_containers_world):
    world = handles_and_containers_world
    with symbolic_mode():
        original_query = an(
            entity(
                body := let(type_=Body, domain=world.bodies),
                or_(
                    contains(body.name, "Handle") & contains(body.name, "1"),
                    contains(body.name, "Handle") & contains(body.name, "2"),
                ),
            )
        )

    original_query_handles = list(original_query.evaluate())
    assert len(original_query_handles) == 2, "Should generate two handles"
    assert original_query_handles[0].name == "Handle1"
    assert original_query_handles[1].name == "Handle2"

    with symbolic_mode():
        query_part1 = an(
            entity(body, contains(body.name, "Handle") & contains(body.name, "1"))
        )
        query_part2 = an(
            entity(body, contains(body.name, "Handle") & contains(body.name, "2"))
        )
        nested_query = an(entity(body, query_part1 | query_part2))

    # nested_query._render_tree_()

    nested_query_handles = list(nested_query.evaluate())
    assert (
        nested_query_handles == original_query_handles
    ), "Should generate same results"


def test_nested_query_with_and_or(handles_and_containers_world):
    world = handles_and_containers_world

    with symbolic_mode():
        original_query = an(
            entity(
                body := let(type_=Body, domain=world.bodies),
                and_(
                    contains(body.name, "Handle") | contains(body.name, "1"),
                    contains(body.name, "Handle") | contains(body.name, "2"),
                ),
            )
        )

    original_query_handles = list(original_query.evaluate())
    assert len(original_query_handles) == 3, "Should generate 3 handles"
    assert original_query_handles[0].name == "Handle1"
    assert original_query_handles[1].name == "Handle2"
    assert original_query_handles[2].name == "Handle3"

    with symbolic_mode():
        query_part1 = an(
            entity(body, contains(body.name, "Handle") | contains(body.name, "1"))
        )
        query_part2 = an(
            entity(body, contains(body.name, "Handle") | contains(body.name, "2"))
        )
        nested_query = an(entity(body, query_part1 & query_part2))

    # nested_query._render_tree_()

    nested_query_handles = list(nested_query.evaluate())
    assert (
        nested_query_handles == original_query_handles
    ), "Should generate same results"


def test_nested_query_with_multi_or(handles_and_containers_world):
    world = handles_and_containers_world

    with symbolic_mode():
        original_query = an(
            entity(
                body := let(type_=Body, domain=world.bodies),
                or_(
                    contains(body.name, "Handle1") | contains(body.name, "Handle2"),
                    contains(body.name, "Container1"),
                ),
            )
        )

    original_query_handles = list(original_query.evaluate())
    assert len(original_query_handles) == 3, "Should generate 2 handles and 1 container"
    assert original_query_handles[0].name == "Handle1"
    assert original_query_handles[1].name == "Handle2"
    assert original_query_handles[2].name == "Container1"

    with symbolic_mode():
        query_part1 = an(
            entity(
                body, contains(body.name, "Handle1") | contains(body.name, "Handle2")
            )
        )
        query_part2 = an(entity(body, contains(body.name, "Container1")))
        nested_query = an(entity(body, query_part1 | query_part2))

    # nested_query._render_tree_()

    nested_query_handles = list(nested_query.evaluate())
    assert (
        nested_query_handles == original_query_handles
    ), "Should generate same results"


def test_nested_query_with_multiple_sources(handles_and_containers_world):
    world = handles_and_containers_world
    container = let(type_=Container, domain=world.bodies)
    handle = let(type_=Handle, domain=world.bodies)
    fixed_connection = let(type_=FixedConnection, domain=world.connections)
    prismatic_connection = let(type_=PrismaticConnection, domain=world.connections)
    drawer_components = (container, handle, fixed_connection, prismatic_connection)

    with symbolic_mode():
        original_query = an(
            set_of(
                drawer_components,
                container == fixed_connection.parent,
                handle == fixed_connection.child,
                container == prismatic_connection.child,
            )
        )
    # original_query._render_tree_()
    original_query_results = list(original_query.evaluate())
    assert len(original_query_results) == 2, "Should generate 2 drawer components"

    with symbolic_mode():
        query1 = an(
            set_of((container, fixed_connection), container == fixed_connection.parent)
        )
        query2 = an(
            set_of(
                drawer_components,
                handle == fixed_connection.child,
                container == prismatic_connection.child,
            )
        )
        nested_query = an(set_of(drawer_components, query1 & query2))

    nested_query_results = list(nested_query.evaluate())
    assert len(nested_query_results) == 2, "Should generate 2 drawer components"
    assert all(
        nested_res[k] == original_res[k]
        for nested_res, original_res in zip(
            original_query_results, nested_query_results
        )
        for k in drawer_components
    ), "Should generate same results"


def test_contains_type():
    fb1_fruits = [Apple("apple"), Body("Body1")]
    fb2_fruits = [Body("Body3"), Body("Body2")]
    fb1 = FruitBox("FruitBox1", fb1_fruits)
    fb2 = FruitBox("FruitBox2", fb2_fruits)
    with symbolic_mode():
        fruit_box_query = an(
            entity(fb := let(FruitBox, domain=None), ContainsType(fb.fruits, Apple))
        )

    query_result = list(fruit_box_query.evaluate())
    assert len(query_result) == 1, "Should generate 1 fruit box."


def test_equivalent_to_contains_type_using_exists():
    fb1_fruits = [Apple("apple"), Body("Body1")]
    fb2_fruits = [Body("Body3"), Body("Body2")]
    fb1 = FruitBox("FruitBox1", fb1_fruits)
    fb2 = FruitBox("FruitBox2", fb2_fruits)
    with symbolic_mode():
        fruit_box_query = an(
            entity(
                fb := let(FruitBox, domain=None),
                exists(fb, HasType(flatten(fb.fruits), Apple)),
            )
        )

    query_result = list(fruit_box_query.evaluate())
    assert len(query_result) == 1, "Should generate 1 fruit box."


def test_double_not(handles_and_containers_world):
    world = handles_and_containers_world
    with symbolic_mode():
        query = an(
            entity(
                body := let(type_=Body, domain=world.bodies),
                not_(not_(contains(body.name, "Handle"))),
            )
        )
    results = list(query.evaluate())
    assert all("Handle" in r.name for r in results)


def test_reuse_of_subquery_with_not(handles_and_containers_world):
    world = handles_and_containers_world
    with symbolic_mode():
        body = let(type_=Body, domain=world.bodies)
        sub_query = contains(body.name, "Handle")
        query = an(
            entity(
                body,
                sub_query,
                body.name.endswith("1"),
            )
        )
        query_with_not = an(
            entity(
                body,
                not_(sub_query),
                body.name.endswith("1"),
            )
        )
    results = list(query.evaluate())
    results_with_not = list(query_with_not.evaluate())
    assert len(results) == 1
    assert isinstance(results[0], Handle)
    assert len(results_with_not) == 1
    assert isinstance(results_with_not[0], Container)


<<<<<<< HEAD
def test_quantified_query(handles_and_containers_world):
    world = handles_and_containers_world

    def get_quantified_query(
        at_least: int = None, at_most: int = None, exactly: int = None
    ):
        with symbolic_mode():
            query = an(
                entity(
                    body := let(type_=Body, domain=world.bodies),
                    contains(body.name, "Handle"),
                ),
                at_least=at_least,
                at_most=at_most,
                exactly=exactly,
            )
        return query

    results = list(get_quantified_query(at_least=3).evaluate())
    assert len(results) == 3
    with pytest.raises(LessThanExpectedNumberOfSolutions):
        list(get_quantified_query(at_least=4).evaluate())
    with pytest.raises(GreaterThanExpectedNumberOfSolutions):
        list(get_quantified_query(at_most=2).evaluate())
    with pytest.raises(GreaterThanExpectedNumberOfSolutions):
        list(get_quantified_query(exactly=2).evaluate())
    with pytest.raises(LessThanExpectedNumberOfSolutions):
        list(get_quantified_query(exactly=4).evaluate())
=======
def test_unsupported_negation(handles_and_containers_world):
    world = handles_and_containers_world
    with symbolic_mode():
        body = let(type_=Body, domain=world.bodies)
        with pytest.raises(UnsupportedNegation):
            query = not_(
                an(
                    entity(
                        body,
                        body.name.endswith("1"),
                    )
                )
            )

        with pytest.raises(UnsupportedNegation):
            query = an(not_(entity(body, body.name.endswith("1"))))
>>>>>>> 022e75e0
<|MERGE_RESOLUTION|>--- conflicted
+++ resolved
@@ -22,12 +22,9 @@
 )
 from krrood.entity_query_language.failures import (
     MultipleSolutionFound,
-<<<<<<< HEAD
+    UnsupportedNegation,
     GreaterThanExpectedNumberOfSolutions,
     LessThanExpectedNumberOfSolutions,
-=======
-    UnsupportedNegation,
->>>>>>> 022e75e0
 )
 from krrood.entity_query_language.predicate import (
     HasType,
@@ -974,7 +971,24 @@
     assert isinstance(results_with_not[0], Container)
 
 
-<<<<<<< HEAD
+def test_unsupported_negation(handles_and_containers_world):
+    world = handles_and_containers_world
+    with symbolic_mode():
+        body = let(type_=Body, domain=world.bodies)
+        with pytest.raises(UnsupportedNegation):
+            query = not_(
+                an(
+                    entity(
+                        body,
+                        body.name.endswith("1"),
+                    )
+                )
+            )
+
+        with pytest.raises(UnsupportedNegation):
+            query = an(not_(entity(body, body.name.endswith("1"))))
+
+
 def test_quantified_query(handles_and_containers_world):
     world = handles_and_containers_world
 
@@ -1002,22 +1016,4 @@
     with pytest.raises(GreaterThanExpectedNumberOfSolutions):
         list(get_quantified_query(exactly=2).evaluate())
     with pytest.raises(LessThanExpectedNumberOfSolutions):
-        list(get_quantified_query(exactly=4).evaluate())
-=======
-def test_unsupported_negation(handles_and_containers_world):
-    world = handles_and_containers_world
-    with symbolic_mode():
-        body = let(type_=Body, domain=world.bodies)
-        with pytest.raises(UnsupportedNegation):
-            query = not_(
-                an(
-                    entity(
-                        body,
-                        body.name.endswith("1"),
-                    )
-                )
-            )
-
-        with pytest.raises(UnsupportedNegation):
-            query = an(not_(entity(body, body.name.endswith("1"))))
->>>>>>> 022e75e0
+        list(get_quantified_query(exactly=4).evaluate())