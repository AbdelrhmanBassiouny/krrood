import os

import pytest

from krrood.entity_query_language.entity import an, entity, let
from krrood.entity_query_language.symbol_graph import SymbolGraph
from krrood.entity_query_language.symbolic import symbolic_mode
from ..dataset.example_classes import Position

try:
    import pydot
    import pygraphviz
except ImportError:
    pydot = None
    pygraphviz = None


@pytest.mark.skipif(
    not (pydot and pygraphviz), reason="pydot and graphviz not installed"
)
def test_visualize_symbol_graph():
    SymbolGraph().clear()
    symbol_graph = SymbolGraph()
    symbol_graph.to_dot("symbol_graph.svg", format="svg", graph_type="type")
<<<<<<< HEAD
    assert len(symbol_graph._class_diagram.wrapped_classes) == 60
=======
    assert len(symbol_graph._class_diagram.wrapped_classes) >= 60
>>>>>>> 0aec3beb
    if os.path.exists("symbol_graph.svg"):
        os.remove("symbol_graph.svg")


def test_memory_leak():
    """
    Test if the SymbolGraph does not artificially keep objects alive that would be garbage collected.
    """

    def create_data():
        point = Position(1, 2, 3)
        return point

    create_data()

    with symbolic_mode():
        q = an(entity(let(Position, domain=None)))
    result = list(q.evaluate())

    assert result == []

    assert len(SymbolGraph().wrapped_instances) == 0<|MERGE_RESOLUTION|>--- conflicted
+++ resolved
@@ -22,11 +22,7 @@
     SymbolGraph().clear()
     symbol_graph = SymbolGraph()
     symbol_graph.to_dot("symbol_graph.svg", format="svg", graph_type="type")
-<<<<<<< HEAD
-    assert len(symbol_graph._class_diagram.wrapped_classes) == 60
-=======
     assert len(symbol_graph._class_diagram.wrapped_classes) >= 60
->>>>>>> 0aec3beb
     if os.path.exists("symbol_graph.svg"):
         os.remove("symbol_graph.svg")
 
