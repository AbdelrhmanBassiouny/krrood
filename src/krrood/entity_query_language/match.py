--- conflicted
+++ resolved
@@ -355,20 +355,10 @@
     ):
         super()._resolve(variable, parent)
         if not self._var_:
-<<<<<<< HEAD
-            self.update_selected_variable(self.variable)
-        self.update_name()
-
-    def update_selected_variable(self, variable: CanBehaveLikeAVariable):
-        """
-        Update the selected variable with the given one.
-        """
-        self._var_ = variable
-=======
             self._var_ = variable
->>>>>>> b5b94182
-
-    def update_name(self):
+        self._update_name()
+
+    def _update_name(self):
         """
         Update the name of the select based on the name of the selected variable.
         """
@@ -441,11 +431,7 @@
     """
     Equivalent to match(type_) and selecting the variable to be included in the result.
     """
-<<<<<<< HEAD
-    return _match_or_select(Select, type_, name=name)
-=======
-    return entity_selection(type_, None)
->>>>>>> b5b94182
+    return entity_selection(type_, None, name=name)
 
 
 def select_any(
@@ -519,13 +505,8 @@
     if isinstance(type_, CanBehaveLikeAVariable):
         return match_type(type_._type_, domain=domain, variable=type_, **kwargs)
     elif type_ and not isinstance(type_, type):
-<<<<<<< HEAD
         return match_type(type_, domain=domain, variable=Literal(type_), **kwargs)
     return match_type(type_, domain=domain, **kwargs)
-=======
-        return match_type(type_, domain=domain, variable=Literal(type_))
-    return match_type(type_, domain=domain)
->>>>>>> b5b94182
 
 
 EntityType = Union[SetOf[T], Entity[T], T, Iterable[T], Type[T], Match[T]]
